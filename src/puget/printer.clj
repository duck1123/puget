(ns puget.printer
  "Functions for canonical colored printing of EDN values."
  (:require
    [clojure.string :as str]
    [fipp.printer :as fipp]
    (puget
      [ansi :as ansi]
      [data :as data]
      [order :as order])))


;;;;; CONTROL VARS ;;;;;

(def ^:dynamic *options*
  "Printer control options.

  :width
  Number of characters to try to wrap pretty-printed forms at.

  :strict
  If true, throw an exception if there is no canonical EDN representation for
  a given value. This generally applies to any non-primitive value which does
  not extend puget.data/TaggedValue and is not a built-in collection.

  :map-delimiter
  The text placed between key-value pairs in a map.

  :print-meta
  If true, metadata will be printed before values. If nil, defaults to the
  value of *print-meta*.

  :print-color
  When true, ouptut ANSI colored text from print functions.

  :color-scheme
  Map of syntax element keywords to ANSI color codes."
  {:width 80
   :strict false
   :map-delimiter ""
   :print-meta nil
   :print-color false
   :color-scheme
   {; syntax elements
    :delimiter [:bold :red]
    :tag       [:red]

    ; primitive values
    :nil       [:bold :black]
    :boolean   [:green]
    :number    [:cyan]
    :string    [:bold :magenta]
    :keyword   [:bold :yellow]
    :symbol    nil

    ; special types
    :function-symbol [:bold :blue]
    :class-delimiter [:blue]
    :class-name      [:bold :blue]}})


(defmacro with-color
  "Executes the given expressions with colored output enabled."
  [& body]
  `(binding [*options* (assoc *options* :print-color true)]
     ~@body))


(defmacro with-strict-mode
  "Executes the given expressions with strict mode enabled."
  [& body]
  `(binding [*options* (assoc *options* :strict true)]
     ~@body))


(defn set-color-scheme!
  "Sets the color scheme for syntax elements. Pass either a map to merge into
  the current color scheme, or a single element/colors pair. Colors should be
  vector of ANSI style keywords."
  ([colors]
   (alter-var-root #'*options* update-in [:color-scheme] merge colors))
  ([element colors & more]
   (set-color-scheme! (apply hash-map element colors more))))


(defn use-map-commas!
  "Alters the map-delimiter var to be a comma."
  []
  (alter-var-root #'*options* assoc :map-delimiter ","))



;;;;; COLORING FUNCTIONS ;;;;;

(defn- color-doc
  "Constructs a text doc, which may be colored if :print-color is true. Element
  should be a key from the color-scheme map."
  [element text]
  (let [codes (-> *options* :color-scheme (get element) seq)]
    (if (and (:print-color *options*) codes)
      [:span [:pass (ansi/esc codes)] text [:pass (ansi/escape :none)]]
      text)))


(defn color-text
  "Produces text colored according to the active color scheme. This is mostly
  useful to clients which want to produce output which matches data printed by
  Puget, but which is not directly printed by the library. Note that this
  function still obeys the :print-color option."
  [element text]
  (let [codes (-> *options* :color-scheme (get element) seq)]
    (if (and (:print-color *options*) codes)
      (str (ansi/esc codes) text (ansi/escape :none))
      text)))



<<<<<<< HEAD
;;;;; CANONIZING MULTIMETHOD ;;;;;
=======
;;;;; CANONIZE MULTIMETHOD ;;;;;
>>>>>>> 571a8d79

(defn- canonize-dispatch
  [value]
  (if (satisfies? data/TaggedValue value)
    :tagged-value
    (class value)))


(defmulti canonize
  "Converts the given value into a 'canonical' structured document, suitable
  for printing with fipp. This method also supports ANSI color escapes for
  syntax highlighting if desired."
  #'canonize-dispatch)


<<<<<<< HEAD

;;;;; PRIMITIVE VALUES ;;;;;
=======
(defn- illegal-when-strict
  "Checks whether strict mode is enabled and throws an exception if so."
  [value]
  (when (:strict *options*)
    (throw (IllegalArgumentException.
             (str "No canonical EDN representation for " (class value) ": " value)))))


(defn- canonical-document
  "Constructs a complete canonical print document for the given value."
  [value]
  (let [print-meta? (if (nil? (:print-meta *options*))
                      *print-meta*
                      (:print-meta *options*))]
    (if-let [metadata (and print-meta? (meta value))]
      [:align
       [:span (color-doc :delimiter "^") (canonize metadata)]
        :line (canonize value)]
      (canonize value))))



;;;;; PRIMITIVE TYPES ;;;;;
>>>>>>> 571a8d79

(defmacro ^:private canonize-element
  "Defines a canonization of a primitive value type by mapping it to an element
  in the color scheme."
  [dispatch element]
  `(defmethod canonize ~dispatch
     [value#]
     (color-doc ~element (pr-str value#))))


(canonize-element nil                  :nil)
(canonize-element java.lang.Boolean    :boolean)
(canonize-element java.lang.Number     :number)
(canonize-element java.lang.Character  :string)
(canonize-element java.lang.String     :string)
(canonize-element clojure.lang.Keyword :keyword)
(canonize-element clojure.lang.Symbol  :symbol)



<<<<<<< HEAD
;;;;; COLLECTIONS ;;;;;
=======
;;;;; COLLECTION TYPES ;;;;;
>>>>>>> 571a8d79

(defmethod canonize clojure.lang.ISeq
  [value]
  (let [elements (if (symbol? (first value))
                   (cons (color-doc :function-symbol (str (first value)))
                         (map canonize (rest value)))
                   (map canonize value))]
    [:group
     (color-doc :delimiter "(")
     [:align (interpose :line elements)]
     (color-doc :delimiter ")")]))


(defmethod canonize clojure.lang.IPersistentVector
  [value]
  [:group
   (color-doc :delimiter "[")
   [:align (interpose :line (map canonize value))]
   (color-doc :delimiter "]")])


(defmethod canonize clojure.lang.IPersistentSet
  [value]
  (let [entries (sort order/rank (seq value))]
    [:group
     (color-doc :delimiter "#{")
     [:align (interpose :line (map canonize entries))]
     (color-doc :delimiter "}")]))


(defn- canonize-map
  [value]
  (let [canonize-kv
        (fn [[k v]]
          [:span
           (canonize k)
           (cond
             (satisfies? data/TaggedValue v) " "
             (coll? v) :line
             :else " ")
           (canonize v)])
        entries (->> (seq value)
                     (sort-by first order/rank)
                     (map canonize-kv))]
    [:group
     (color-doc :delimiter "{")
     [:align (interpose [:span (:map-delimiter *options*) :line] entries)]
     (color-doc :delimiter "}")]))


(defmethod canonize clojure.lang.IPersistentMap
  [value]
  (canonize-map value))


(defmethod canonize clojure.lang.IRecord
  [value]
  (illegal-when-strict value)
  [:span
   (color-doc :delimiter "#")
   (.getName (class value))
   (canonize-map value)])


(prefer-method canonize clojure.lang.IRecord clojure.lang.IPersistentMap)



<<<<<<< HEAD
;;;;; CLOJURE-SPECIFIC TYPES ;;;;;

; TODO: regex


(defmethod canonize clojure.lang.Var
  [v]
  (when *strict-mode*
    (throw (IllegalArgumentException.
             (str "No canonical representation for " (class v) ": " v))))
  [:span
   (color-doc :delimiter "#'")
   (color-doc :symbol (subs (str v) 2))])
=======
;;;;; CLOJURE TYPES ;;;;;

; TODO: vars, regexes, atoms
>>>>>>> 571a8d79



;;;;; OTHER TYPES ;;;;;

(defmethod canonize :tagged-value
  [tagged-value]
  (let [tag   (data/edn-tag tagged-value)
        value (data/edn-value tagged-value)]
    [:span
     (color-doc :tag (str \# tag))
     (if (coll? value) :line " ")
     (canonize value)]))


(defmethod canonize :default
  [value]
  (illegal-when-strict value)
  [:span
   (color-doc :class-delimiter "#<")
   (color-doc :class-name (.getName (class value)))
   " " (str value)
   (color-doc :class-delimiter ">")])

<<<<<<< HEAD
;;;;; PRINT FUNCTIONS ;;;;;
=======
>>>>>>> 571a8d79


;;;;; PRINT FUNCTIONS ;;;;;

(defn pprint
  "Pretty-prints a value to *out*. Options may be passed to override the
  default *options* map."
  ([value]
   (pprint value nil))
  ([value opts]
   (binding [*options* (merge *options* opts)]
     (fipp/pprint-document
       (canonical-document value)
       {:width (:width *options*)}))))


(defn pprint-str
  "Pretty-print a value to a string."
  ([value]
   (pprint-str value nil))
  ([value opts]
   (-> value
       (pprint opts)
       with-out-str
       str/trim-newline)))


(defn cprint
  "Like pprint, but turns on colored output."
  ([value]
   (cprint value nil))
  ([value opts]
   (with-color (pprint value opts))))


(defn cprint-str
  "Pretty-prints a value to a colored string."
  ([value]
   (cprint-str value nil))
  ([value opts]
   (with-color (pprint-str value opts))))<|MERGE_RESOLUTION|>--- conflicted
+++ resolved
@@ -114,11 +114,7 @@
 
 
 
-<<<<<<< HEAD
-;;;;; CANONIZING MULTIMETHOD ;;;;;
-=======
 ;;;;; CANONIZE MULTIMETHOD ;;;;;
->>>>>>> 571a8d79
 
 (defn- canonize-dispatch
   [value]
@@ -134,10 +130,6 @@
   #'canonize-dispatch)
 
 
-<<<<<<< HEAD
-
-;;;;; PRIMITIVE VALUES ;;;;;
-=======
 (defn- illegal-when-strict
   "Checks whether strict mode is enabled and throws an exception if so."
   [value]
@@ -161,7 +153,6 @@
 
 
 ;;;;; PRIMITIVE TYPES ;;;;;
->>>>>>> 571a8d79
 
 (defmacro ^:private canonize-element
   "Defines a canonization of a primitive value type by mapping it to an element
@@ -182,11 +173,7 @@
 
 
 
-<<<<<<< HEAD
-;;;;; COLLECTIONS ;;;;;
-=======
 ;;;;; COLLECTION TYPES ;;;;;
->>>>>>> 571a8d79
 
 (defmethod canonize clojure.lang.ISeq
   [value]
@@ -255,10 +242,9 @@
 
 
 
-<<<<<<< HEAD
-;;;;; CLOJURE-SPECIFIC TYPES ;;;;;
-
-; TODO: regex
+;;;;; CLOJURE TYPES ;;;;;
+
+; TODO: regex/atom
 
 
 (defmethod canonize clojure.lang.Var
@@ -269,11 +255,6 @@
   [:span
    (color-doc :delimiter "#'")
    (color-doc :symbol (subs (str v) 2))])
-=======
-;;;;; CLOJURE TYPES ;;;;;
-
-; TODO: vars, regexes, atoms
->>>>>>> 571a8d79
 
 
 
@@ -298,10 +279,6 @@
    " " (str value)
    (color-doc :class-delimiter ">")])
 
-<<<<<<< HEAD
-;;;;; PRINT FUNCTIONS ;;;;;
-=======
->>>>>>> 571a8d79
 
 
 ;;;;; PRINT FUNCTIONS ;;;;;

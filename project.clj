--- conflicted
+++ resolved
@@ -1,8 +1,4 @@
-<<<<<<< HEAD
-(defproject mvxcvi/puget "0.9.0"
-=======
 (defproject mvxcvi/puget "0.9.1"
->>>>>>> e1b1f6bd
   :description "Colorizing canonical Clojure printer for EDN values."
   :url "https://github.com/greglook/puget"
   :license {:name "Public Domain"
